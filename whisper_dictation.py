import argparse
import time
import threading
from threading import Lock, Event
import pyaudio
import numpy as np
import rumps
import signal
import sys
import os
from pynput import keyboard
# Conditional import - only import whisper when needed
# from whisper import load_model  # Moved to conditional block below
import platform
<<<<<<< HEAD
from transcription_service import TranscriptionService, WhisperTranscriptionService, AWSTranscriptionService
=======

HEARTBEAT_FILE = "/tmp/whisper_dictation.heartbeat"
HEARTBEAT_INTERVAL = 5 # seconds

class SpeechTranscriber:
    def __init__(self, model):
        self.model = model
        self.pykeyboard = keyboard.Controller()

    def transcribe(self, audio_data, language=None):
        result = self.model.transcribe(audio_data, language=language)
        print(f"Transcribed text: {result['text']}")
        is_first = True
        for element in result["text"]:
            if is_first and element == " ":
                is_first = False
                continue

            try:
                self.pykeyboard.type(element)
                time.sleep(0.0025)
            except Exception as e:
                print(f"Error typing text: {e}")
>>>>>>> 24537b47

class Recorder:
    def __init__(self, transcription_service):
        self.recording = False
        self.transcription_service = transcription_service
        self.stream = None
        self.p = None
        self.lock = Lock()
        self.frames_per_buffer = 1024
        self._initialize_audio_system()

    def _initialize_audio_system(self):
        """Initialize PyAudio and create pre-warmed audio stream (PRIVACY-SAFE: not recording yet)"""
        try:
            print("Initializing pre-warmed audio system...")
            # Initialize PyAudio once at startup
            self.p = pyaudio.PyAudio()
            
            # Create audio stream but keep it STOPPED (not recording)
            self.stream = self.p.open(
                format=pyaudio.paInt16,
                channels=1,
                rate=16000,
                frames_per_buffer=self.frames_per_buffer,
                input=True,
                start=False  # CRITICAL: Don't start recording yet!
            )
            print("✅ Pre-warmed audio system ready (not recording)")
        except Exception as e:
            print(f"Error initializing pre-warmed audio system: {e}")
            # Fallback to old behavior if pre-warming fails
            self.stream = None
            self.p = None

    def start(self, language=None):
        with self.lock:
            if not self.recording:
                self.recording = True
                thread = threading.Thread(target=self._record_impl, args=(language,))
                thread.start()

    def stop(self):
        with self.lock:
            self.recording = False

    def cleanup(self):
        """Clean up resources when app is shutting down (not after each recording)"""
        with self.lock:
            # Stop recording if still active
            self.recording = False
            
            # Cleanup PyAudio stream (only on app shutdown)
            if self.stream is not None:
                try:
                    if self.stream.is_active():
                        self.stream.stop_stream()
                    self.stream.close()
                    print("🧹 Pre-warmed audio stream closed")
                except Exception as e:
                    print(f"Error closing stream: {e}")
                finally:
                    self.stream = None
                    
            # Cleanup PyAudio instance (only on app shutdown)
            if self.p is not None:
                try:
                    self.p.terminate()
                    print("🧹 PyAudio instance terminated")
                except Exception as e:
                    print(f"Error terminating PyAudio: {e}")
                finally:
                    self.p = None
            
            # Cleanup transcription service
            if self.transcription_service:
                try:
                    self.transcription_service.cleanup()
                except Exception as e:
                    print(f"Error cleaning up transcription service: {e}")

    def _record_impl(self, language):
        frames = []
        
        try:
            # Use pre-warmed audio system for INSTANT recording start
            if self.stream is not None:
                print("🚀 Starting recording with pre-warmed audio system...")
                # INSTANT START: Just activate the existing stream
                self.stream.start_stream()
                
                # Record audio data while recording flag is set
                while self.recording:
                    try:
                        data = self.stream.read(self.frames_per_buffer, exception_on_overflow=False)
                        frames.append(data)
                    except IOError as e:
                        print(f"Warning: IO error during recording: {e}")
                    except Exception as e:
                        print(f"Error during recording: {e}")
                        break
                
                # Stop the stream but keep it alive for next recording
                self.stream.stop_stream()
                print("⏹️ Recording stopped (stream kept alive for next use)")
                
            else:
                # Fallback to old behavior if pre-warming failed
                print("⚠️ Falling back to old initialization method...")
                self.p = pyaudio.PyAudio()
                self.stream = self.p.open(format=pyaudio.paInt16,
                                channels=1,
                                rate=16000,
                                frames_per_buffer=self.frames_per_buffer,
                                input=True)
                
                while self.recording:
                    try:
                        data = self.stream.read(self.frames_per_buffer, exception_on_overflow=False)
                        frames.append(data)
                    except IOError as e:
                        print(f"Warning: IO error during recording: {e}")
                    except Exception as e:
                        print(f"Error during recording: {e}")
                        break
            
            # Process recorded audio if we have any frames
            if frames:
                try:
                    audio_data = np.frombuffer(b''.join(frames), dtype=np.int16)
                    audio_data_fp32 = audio_data.astype(np.float32) / 32768.0
                    self.transcription_service.transcribe(audio_data_fp32, language)
                except Exception as e:
                    print(f"Error processing audio data: {e}")
        except Exception as e:
            print(f"Error in recording implementation: {e}")
        finally:
            # DON'T call cleanup() - keep pre-warmed system alive
            pass

class GlobalKeyListener:
    def __init__(self, app, key_combination):
        self.app = app
        self.key1, self.key2 = self.parse_key_combination(key_combination)
        self.key1_pressed = False
        self.key2_pressed = False

    def parse_key_combination(self, key_combination):
        key1_name, key2_name = key_combination.split('+')
        key1 = getattr(keyboard.Key, key1_name, keyboard.KeyCode(char=key1_name))
        key2 = getattr(keyboard.Key, key2_name, keyboard.KeyCode(char=key2_name))
        return key1, key2

    def on_key_press(self, key):
        if key == self.key1:
            self.key1_pressed = True
        elif key == self.key2:
            self.key2_pressed = True

        if self.key1_pressed and self.key2_pressed:
            self.app.toggle()

    def on_key_release(self, key):
        if key == self.key1:
            self.key1_pressed = False
        elif key == self.key2:
            self.key2_pressed = False

class DoubleCommandKeyListener:
    def __init__(self, app):
        self.app = app
        self.key = keyboard.Key.cmd_r
        self.pressed = 0
        self.last_press_time = 0

    def on_key_press(self, key):
        is_listening = self.app.started
        if key == self.key:
            current_time = time.time()
            time_diff = current_time - self.last_press_time
            
            # Check for double-click: time difference < 0.5 seconds AND we have a previous press
            if not is_listening and time_diff < 0.5 and self.last_press_time > 0:  # Double click to start listening
                self.app.toggle()
            elif is_listening:  # Single click to stop listening
                self.app.toggle()
            self.last_press_time = current_time

    def on_key_release(self, key):
        pass

class StatusBarApp(rumps.App):
    def __init__(self, recorder, languages=None, max_time=None):
        super().__init__("whisper", "⏯")
        self.languages = languages
        self.current_language = languages[0] if languages is not None else None

        menu = [
            'Start Recording',
            'Stop Recording',
            None,
        ]

        if languages is not None:
            for lang in languages:
                callback = self.change_language if lang != self.current_language else None
                menu.append(rumps.MenuItem(lang, callback=callback))
            menu.append(None)
            
        self.menu = menu
        self.menu['Stop Recording'].set_callback(None)

        self.started = False
        self.recorder = recorder
        self.max_time = max_time
        self.timer = None
        self.update_timer = None  # Track update timer separately
        self.elapsed_time = 0
        self.app_lock = Lock()  # Add thread synchronization lock

    def change_language(self, sender):
        self.current_language = sender.title
        for lang in self.languages:
            self.menu[lang].set_callback(self.change_language if lang != self.current_language else None)

    @rumps.clicked('Start Recording')
    def start_app(self, _):
        print('Listening...')
        self.started = True
        self.menu['Start Recording'].set_callback(None)
        self.menu['Stop Recording'].set_callback(self.stop_app)
        self.recorder.start(self.current_language)

        # Only set timer if max_time is specified (not None)
        if self.max_time is not None and self.max_time > 0:
            self.timer = threading.Timer(self.max_time, lambda: self.stop_app(None))
            self.timer.start()
            print(f"⏱️ Recording will auto-stop after {self.max_time} seconds")
        else:
            print("⏱️ Recording with no time limit - press hotkey again to stop")

        self.start_time = time.time()
        self.update_title()

    @rumps.clicked('Stop Recording')
    def stop_app(self, _):
        if not self.started:
            return
        
        if self.timer is not None:
            self.timer.cancel()

        print('Transcribing...')
        self.title = "⏯"
        self.started = False
        self.menu['Stop Recording'].set_callback(None)
        self.menu['Start Recording'].set_callback(self.start_app)
        self.recorder.stop()
        print('Done.\n')

    def update_title(self):
        if self.started:
            self.elapsed_time = int(time.time() - self.start_time)
            minutes, seconds = divmod(self.elapsed_time, 60)
            self.title = f"({minutes:02d}:{seconds:02d}) 🔴"
            threading.Timer(1, self.update_title).start()

    def toggle(self):
        if self.started:
            self.stop_app(None)
        else:
            self.start_app(None)

# --- Heartbeat Function ---
def _update_heartbeat(stop_event: Event):
    """Periodically updates the heartbeat file with the current timestamp."""
    print("Heartbeat thread started.")
    while not stop_event.is_set():
        try:
            with open(HEARTBEAT_FILE, "w") as f:
                f.write(str(time.time()))
        except IOError as e:
            print(f"Heartbeat Error: Could not write to {HEARTBEAT_FILE}: {e}")
        except Exception as e:
            print(f"Heartbeat Error: Unexpected error: {e}")
            
        # Wait for the specified interval or until the stop event is set
        stop_event.wait(HEARTBEAT_INTERVAL)
    print("Heartbeat thread stopped.")
    # Clean up the heartbeat file when stopped
    try:
        if os.path.exists(HEARTBEAT_FILE):
            os.remove(HEARTBEAT_FILE)
            print(f"Removed heartbeat file: {HEARTBEAT_FILE}")
    except OSError as e:
        print(f"Heartbeat Cleanup Error: Could not remove {HEARTBEAT_FILE}: {e}")

def parse_args():
    parser = argparse.ArgumentParser(
        description='Dictation app using OpenAI Whisper ASR model or AWS Transcribe. By default the keyboard shortcut cmd+option '
        'starts and stops dictation')
    parser.add_argument('-m', '--model_name', type=str,
                        choices=['tiny', 'tiny.en', 'base', 'base.en', 'small', 'small.en', 'medium', 'medium.en', 'large'],
                        default='base',
                        help='Specify the whisper ASR model to use (ignored if --use_aws_transcribe is set). Options: tiny, base, small, medium, or large. '
                        'To see the  most up to date list of models along with model size, memory footprint, and estimated '
                        'transcription speed check out this [link](https://github.com/openai/whisper#available-models-and-languages). '
                        'Note that the models ending in .en are trained only on English speech and will perform better on English '
                        'language. Note that the small, medium, and large models may be slow to transcribe and are only recommended '
                        'if you find the base model to be insufficient. Default: base.')
    parser.add_argument('--use_aws_transcribe', action='store_true',
                        help='Use AWS Transcribe instead of local Whisper model. Requires AWS credentials to be configured. '
                        'When enabled, no local model will be loaded, providing faster startup and cloud-based transcription.')
    parser.add_argument('--aws_region', type=str, default='us-east-1',
                        help='AWS region to use for Transcribe service (only used with --use_aws_transcribe). Default: us-east-1.')
    parser.add_argument('-k', '--key_combination', type=str, default='cmd_l+alt' if platform.system() == 'Darwin' else 'ctrl+alt',
                        help='Specify the key combination to toggle the app. Example: cmd_l+alt for macOS '
                        'ctrl+alt for other platforms. Default: cmd_r+alt (macOS) or ctrl+alt (others).')
    parser.add_argument('--k_double_cmd', action='store_true',
                            help='If set, use double Right Command key press on macOS to toggle the app (double click to begin recording, single click to stop recording). '
                                 'Ignores the --key_combination argument.')
    parser.add_argument('-l', '--language', type=str, default=None,
                        help='Specify the two-letter language code (e.g., "en" for English) to improve recognition accuracy. '
                        'This can be especially helpful for smaller model sizes.  To see the full list of supported languages, '
                        'check out the official list [here](https://github.com/openai/whisper/blob/main/whisper/tokenizer.py).')
    parser.add_argument('-t', '--max_time', type=float, default=None,
                        help='Specify the maximum recording time in seconds. The app will automatically stop recording after this duration. '
                        'Default: No limit (unlimited recording).')

    args = parser.parse_args()

    if args.language is not None:
        args.language = args.language.split(',')

    if not args.use_aws_transcribe and args.model_name.endswith('.en') and args.language is not None and any(lang != 'en' for lang in args.language):
        raise ValueError('If using a model ending in .en, you cannot specify a language other than English.')

    return args

def signal_handler(sig, frame):
    """Handle termination signals to clean up resources gracefully."""
    print(f"\nReceived signal {sig}, shutting down gracefully...")
    
    # Stop recording if active
    if app and app.started:
        try:
            app.stop_app(None)
        except Exception as e:
            print(f"Error stopping app: {e}")

    # Stop keyboard listener
    if listener and listener.is_alive():
        try:
            listener.stop()
            print("Keyboard listener stopped.")
        except Exception as e:
            print(f"Error stopping listener: {e}")

    # Stop heartbeat thread
    if 'heartbeat_stop_event' in globals() and heartbeat_stop_event:
        heartbeat_stop_event.set()
    if 'heartbeat_thread' in globals() and heartbeat_thread and heartbeat_thread.is_alive():
         # No join here, allow cleanup within the thread itself or finally block

    # Clean up recorder resources AFTER stopping app and listener
    if recorder:
        try:
            recorder.cleanup()
            print("Recorder resources cleaned up.")
        except Exception as e:
            print(f"Error cleaning up recorder: {e}")

    print("Signal handler cleanup attempted. Exiting.")
    sys.exit(0)

if __name__ == "__main__":
    args = parse_args()

    # Initialize transcription service based on user choice
    transcription_service = None
    try:
        if args.use_aws_transcribe:
            print("Initializing AWS Transcribe service...")
            transcription_service = AWSTranscriptionService(region_name=args.aws_region)
            print(f"AWS Transcribe service initialized (region: {args.aws_region})")
        else:
            print("Loading Whisper model...")
            # Import whisper only when needed for local processing
            from whisper import load_model
            model_name = args.model_name
            model = load_model(model_name)
            print(f"{model_name} model loaded")
            transcription_service = WhisperTranscriptionService(model)
    except Exception as e:
        print(f"Error initializing transcription service: {e}")
        if args.use_aws_transcribe:
            print("Make sure AWS credentials are configured and you have access to AWS Transcribe.")
            print("You can configure credentials using 'aws configure' or environment variables.")
        sys.exit(1)
    
    recorder = Recorder(transcription_service)
    
    app = StatusBarApp(recorder, args.language, args.max_time)
    if args.k_double_cmd:
        key_listener = DoubleCommandKeyListener(app)
        listener = keyboard.Listener(on_press=key_listener.on_key_press, on_release=key_listener.on_key_release)
    else:
        print(f"Using Global Key Combination listener: {args.key_combination}")
        try:
            key_listener = GlobalKeyListener(app, args.key_combination)
            listener = keyboard.Listener(on_press=key_listener.on_key_press, on_release=key_listener.on_key_release)
        except Exception as e:
            print(f"Error initializing GlobalKeyListener with combination '{args.key_combination}': {e}")
            print("Please check the --key_combination format (e.g., 'cmd+option').")
            sys.exit(1)

    # Start the selected listener
    print("Starting keyboard listener...")
    listener.start()
    print("Listener started.")

    # --- Start Heartbeat Thread ---
    heartbeat_stop_event = Event()
    heartbeat_thread = threading.Thread(target=_update_heartbeat, args=(heartbeat_stop_event,), daemon=True)
    heartbeat_thread.start()

    # Register signal handlers for graceful shutdown
    # Ensure we handle both interrupt (Ctrl+C) and termination signals
    def signal_handler_wrapper(sig, frame):
        signal_handler(sig, frame, app, recorder, listener)
    
    signal.signal(signal.SIGINT, signal_handler_wrapper)
    signal.signal(signal.SIGTERM, signal_handler_wrapper)

    service_type = "AWS Transcribe" if args.use_aws_transcribe else f"Whisper ({args.model_name})"
    print(f"Running with {service_type}... (Press Ctrl+C to exit)")
    try:
        app.run()
    except (KeyboardInterrupt, SystemExit) as e:
        print(f"Main loop interrupted ({type(e).__name__}). Shutting down...")
    finally:
        # --- Final Cleanup ---
        print("Entering finally block for cleanup...")
        
        # Ensure listener is stopped
        if listener and listener.is_alive():
            try:
                listener.stop()
                print("Listener stopped in finally block.")
            except Exception as e:
                 print(f"Error stopping listener in finally: {e}")

        # Ensure heartbeat thread is stopped and file removed
        if heartbeat_stop_event and not heartbeat_stop_event.is_set():
            heartbeat_stop_event.set()
        if heartbeat_thread and heartbeat_thread.is_alive():
            heartbeat_thread.join(timeout=HEARTBEAT_INTERVAL + 1) # Wait slightly longer than interval
            if heartbeat_thread.is_alive():
                 print("Warning: Heartbeat thread did not exit cleanly.")
        # Attempt cleanup again in case thread missed it
        try:
            if os.path.exists(HEARTBEAT_FILE):
                os.remove(HEARTBEAT_FILE)
                print(f"Heartbeat file removed in finally block.")
        except OSError as e:
             print(f"Error removing heartbeat file in finally: {e}")

        # Ensure recorder is cleaned up (might be redundant if signal handler ran)
        if recorder:
            try:
                recorder.cleanup()
                print("Recorder cleaned up in finally block.")
            except Exception as e:
                 print(f"Error cleaning up recorder in finally: {e}")

        print("Cleanup in finally block complete.")
<|MERGE_RESOLUTION|>--- conflicted
+++ resolved
@@ -12,33 +12,10 @@
 # Conditional import - only import whisper when needed
 # from whisper import load_model  # Moved to conditional block below
 import platform
-<<<<<<< HEAD
 from transcription_service import TranscriptionService, WhisperTranscriptionService, AWSTranscriptionService
-=======
 
 HEARTBEAT_FILE = "/tmp/whisper_dictation.heartbeat"
 HEARTBEAT_INTERVAL = 5 # seconds
-
-class SpeechTranscriber:
-    def __init__(self, model):
-        self.model = model
-        self.pykeyboard = keyboard.Controller()
-
-    def transcribe(self, audio_data, language=None):
-        result = self.model.transcribe(audio_data, language=language)
-        print(f"Transcribed text: {result['text']}")
-        is_first = True
-        for element in result["text"]:
-            if is_first and element == " ":
-                is_first = False
-                continue
-
-            try:
-                self.pykeyboard.type(element)
-                time.sleep(0.0025)
-            except Exception as e:
-                print(f"Error typing text: {e}")
->>>>>>> 24537b47
 
 class Recorder:
     def __init__(self, transcription_service):
